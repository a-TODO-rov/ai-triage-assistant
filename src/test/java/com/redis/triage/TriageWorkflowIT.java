--- conflicted
+++ resolved
@@ -173,11 +173,7 @@
                 "Redis cluster connection issues",
                 "Having trouble connecting to Redis cluster in production environment",
                 List.of("bug", "redis-cluster"),
-<<<<<<< HEAD
-                "https://api.github.com/repos/a-TODO-rov/ai-triage-assistant/issues/1"
-=======
                 "https://github.com/test/repo/issues/101"
->>>>>>> 9d39b584
         );
 
         // Insert second mock issue
@@ -187,11 +183,7 @@
                 "Jedis timeout in high load",
                 "Jedis client timing out under high load conditions",
                 List.of("performance", "jedis"),
-<<<<<<< HEAD
-                "https://api.github.com/repos/a-TODO-rov/ai-triage-assistant/issues/2"
-=======
                 "https://github.com/test/repo/issues/102"
->>>>>>> 9d39b584
         );
 
         // Wait a bit for Redis to process the data
